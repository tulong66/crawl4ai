# Crawl4AI Async Version 🕷️🤖

[![GitHub Stars](https://img.shields.io/github/stars/unclecode/crawl4ai?style=social)](https://github.com/unclecode/crawl4ai/stargazers)
[![GitHub Forks](https://img.shields.io/github/forks/unclecode/crawl4ai?style=social)](https://github.com/unclecode/crawl4ai/network/members)
[![GitHub Issues](https://img.shields.io/github/issues/unclecode/crawl4ai)](https://github.com/unclecode/crawl4ai/issues)
[![GitHub Pull Requests](https://img.shields.io/github/issues-pr/unclecode/crawl4ai)](https://github.com/unclecode/crawl4ai/pulls)
[![License](https://img.shields.io/github/license/unclecode/crawl4ai)](https://github.com/unclecode/crawl4ai/blob/main/LICENSE)

Crawl4AI simplifies asynchronous web crawling and data extraction, making it accessible for large language models (LLMs) and AI applications. 🆓🌐

> Looking for the synchronous version? Check out [README.sync.md](./README.sync.md).

## Try it Now!

✨ Play around with this [![Open In Colab](https://colab.research.google.com/assets/colab-badge.svg)](https://colab.research.google.com/drive/1REChY6fXQf-EaVYLv0eHEWvzlYxGm0pd?usp=sharing)

✨ Visit our [Documentation Website](https://crawl4ai.com/mkdocs/)

✨ Check out the [Demo](https://crawl4ai.com/mkdocs/demo)

## Features ✨

- 🆓 Completely free and open-source
- 🚀 Blazing fast performance, outperforming many paid services
- 🤖 LLM-friendly output formats (JSON, cleaned HTML, markdown)
- 🌍 Supports crawling multiple URLs simultaneously
- 🎨 Extracts and returns all media tags (Images, Audio, and Video)
- 🔗 Extracts all external and internal links
- 📚 Extracts metadata from the page
- 🔄 Custom hooks for authentication, headers, and page modifications before crawling
- 🕵️ User-agent customization
- 🖼️ Takes screenshots of the page
- 📜 Executes multiple custom JavaScripts before crawling
- 📊 Generates structured output without LLM using JsonCssExtractionStrategy
- 📚 Various chunking strategies: topic-based, regex, sentence, and more
- 🧠 Advanced extraction strategies: cosine clustering, LLM, and more
- 🎯 CSS selector support for precise data extraction
- 📝 Passes instructions/keywords to refine extraction
- 🔒 Proxy support for enhanced privacy and access
- 🔄 Session management for complex multi-page crawling scenarios
- 🌐 Asynchronous architecture for improved performance and scalability


## Installation 🛠️

### Using pip 🐍
```bash
virtualenv venv
source venv/bin/activate
pip install "crawl4ai @ git+https://github.com/unclecode/crawl4ai.git"
```

### Using Docker 🐳

```bash
# For Mac users (M1/M2)
# docker build --platform linux/amd64 -t crawl4ai .
docker build -t crawl4ai .
docker run -d -p 8000:80 crawl4ai
```

### Using Docker Hub 🐳

```bash
docker pull unclecode/crawl4ai:latest
docker run -d -p 8000:80 unclecode/crawl4ai:latest
```

## Quick Start 🚀

```python
import asyncio
from crawl4ai import AsyncWebCrawler

async def main():
    async with AsyncWebCrawler(verbose=True) as crawler:
        result = await crawler.arun(url="https://www.nbcnews.com/business")
        print(result.markdown)

if __name__ == "__main__":
    asyncio.run(main())
```

## Advanced Usage 🔬

### Executing JavaScript and Using CSS Selectors

```python
import asyncio
from crawl4ai import AsyncWebCrawler

async def main():
    async with AsyncWebCrawler(verbose=True) as crawler:
        js_code = ["const loadMoreButton = Array.from(document.querySelectorAll('button')).find(button => button.textContent.includes('Load More')); loadMoreButton && loadMoreButton.click();"]
        result = await crawler.arun(
            url="https://www.nbcnews.com/business",
            js_code=js_code,
            css_selector="article.tease-card",
            bypass_cache=True
        )
        print(result.extracted_content)

if __name__ == "__main__":
    asyncio.run(main())
```

### Using a Proxy

```python
import asyncio
from crawl4ai import AsyncWebCrawler

async def main():
    async with AsyncWebCrawler(verbose=True, proxy="http://127.0.0.1:7890") as crawler:
        result = await crawler.arun(
            url="https://www.nbcnews.com/business",
            bypass_cache=True
        )
        print(result.markdown)

if __name__ == "__main__":
    asyncio.run(main())
```

### Extracting Structured Data with OpenAI

```python
import os
import asyncio
from crawl4ai import AsyncWebCrawler
from crawl4ai.extraction_strategy import LLMExtractionStrategy
from pydantic import BaseModel, Field

class OpenAIModelFee(BaseModel):
    model_name: str = Field(..., description="Name of the OpenAI model.")
    input_fee: str = Field(..., description="Fee for input token for the OpenAI model.")
    output_fee: str = Field(..., description="Fee for output token for the OpenAI model.")

async def main():
    async with AsyncWebCrawler(verbose=True) as crawler:
        result = await crawler.arun(
            url='https://openai.com/api/pricing/',
            word_count_threshold=1,
            extraction_strategy=LLMExtractionStrategy(
                provider="openai/gpt-4o", api_token=os.getenv('OPENAI_API_KEY'), 
                schema=OpenAIModelFee.schema(),
                extraction_type="schema",
                instruction="""From the crawled content, extract all mentioned model names along with their fees for input and output tokens. 
                Do not miss any models in the entire content. One extracted model JSON format should look like this: 
                {"model_name": "GPT-4", "input_fee": "US$10.00 / 1M tokens", "output_fee": "US$30.00 / 1M tokens"}."""
            ),            
            bypass_cache=True,
        )
        print(result.extracted_content)

if __name__ == "__main__":
    asyncio.run(main())
```

### Advanced Multi-Page Crawling with JavaScript Execution

Crawl4AI excels at handling complex scenarios, such as crawling multiple pages with dynamic content loaded via JavaScript. Here's an example of crawling GitHub commits across multiple pages:

```python
import asyncio
import re
from bs4 import BeautifulSoup
from crawl4ai import AsyncWebCrawler

async def crawl_typescript_commits():
    first_commit = ""
    async def on_execution_started(page):
        nonlocal first_commit 
        try:
            while True:
                await page.wait_for_selector('li.Box-sc-g0xbh4-0 h4')
                commit = await page.query_selector('li.Box-sc-g0xbh4-0 h4')
                commit = await commit.evaluate('(element) => element.textContent')
                commit = re.sub(r'\s+', '', commit)
                if commit and commit != first_commit:
                    first_commit = commit
                    break
                await asyncio.sleep(0.5)
        except Exception as e:
            print(f"Warning: New content didn't appear after JavaScript execution: {e}")

    async with AsyncWebCrawler(verbose=True) as crawler:
        crawler.crawler_strategy.set_hook('on_execution_started', on_execution_started)

        url = "https://github.com/microsoft/TypeScript/commits/main"
        session_id = "typescript_commits_session"
        all_commits = []

        js_next_page = """
        const button = document.querySelector('a[data-testid="pagination-next-button"]');
        if (button) button.click();
        """

        for page in range(3):  # Crawl 3 pages
            result = await crawler.arun(
                url=url,
                session_id=session_id,
                css_selector="li.Box-sc-g0xbh4-0",
                js=js_next_page if page > 0 else None,
                bypass_cache=True,
                js_only=page > 0
            )

            assert result.success, f"Failed to crawl page {page + 1}"

            soup = BeautifulSoup(result.cleaned_html, 'html.parser')
            commits = soup.select("li")
            all_commits.extend(commits)

            print(f"Page {page + 1}: Found {len(commits)} commits")

        await crawler.crawler_strategy.kill_session(session_id)
        print(f"Successfully crawled {len(all_commits)} commits across 3 pages")

if __name__ == "__main__":
    asyncio.run(crawl_typescript_commits())
```

This example demonstrates Crawl4AI's ability to handle complex scenarios where content is loaded asynchronously. It crawls multiple pages of GitHub commits, executing JavaScript to load new content and using custom hooks to ensure data is loaded before proceeding.

### Using JsonCssExtractionStrategy

The `JsonCssExtractionStrategy` allows for precise extraction of structured data from web pages using CSS selectors.

```python
import asyncio
import json
from crawl4ai import AsyncWebCrawler
from crawl4ai.extraction_strategy import JsonCssExtractionStrategy

async def extract_news_teasers():
    schema = {
        "name": "News Teaser Extractor",
        "baseSelector": ".wide-tease-item__wrapper",
        "fields": [
            {
                "name": "category",
                "selector": ".unibrow span[data-testid='unibrow-text']",
                "type": "text",
            },
            {
                "name": "headline",
                "selector": ".wide-tease-item__headline",
                "type": "text",
            },
            {
                "name": "summary",
                "selector": ".wide-tease-item__description",
                "type": "text",
            },
            {
                "name": "time",
                "selector": "[data-testid='wide-tease-date']",
                "type": "text",
            },
            {
                "name": "image",
                "type": "nested",
                "selector": "picture.teasePicture img",
                "fields": [
                    {"name": "src", "type": "attribute", "attribute": "src"},
                    {"name": "alt", "type": "attribute", "attribute": "alt"},
                ],
            },
            {
                "name": "link",
                "selector": "a[href]",
                "type": "attribute",
                "attribute": "href",
            },
        ],
    }

    extraction_strategy = JsonCssExtractionStrategy(schema, verbose=True)

    async with AsyncWebCrawler(verbose=True) as crawler:
        result = await crawler.arun(
            url="https://www.nbcnews.com/business",
            extraction_strategy=extraction_strategy,
            bypass_cache=True,
        )

        assert result.success, "Failed to crawl the page"

        news_teasers = json.loads(result.extracted_content)
        print(f"Successfully extracted {len(news_teasers)} news teasers")
        print(json.dumps(news_teasers[0], indent=2))

if __name__ == "__main__":
    asyncio.run(extract_news_teasers())
```

## Speed Comparison 🚀

Crawl4AI is designed with speed as a primary focus. Our goal is to provide the fastest possible response with high-quality data extraction, minimizing abstractions between the data and the user.

We've conducted a speed comparison between Crawl4AI and Firecrawl, a paid service. The results demonstrate Crawl4AI's superior performance:

```
Firecrawl:
Time taken: 7.02 seconds
Content length: 42074 characters
Images found: 49

Crawl4AI (simple crawl):
Time taken: 1.60 seconds
Content length: 18238 characters
Images found: 49

Crawl4AI (with JavaScript execution):
Time taken: 4.64 seconds
Content length: 40869 characters
Images found: 89
```

As you can see, Crawl4AI outperforms Firecrawl significantly:
- Simple crawl: Crawl4AI is over 4 times faster than Firecrawl.
- With JavaScript execution: Even when executing JavaScript to load more content (doubling the number of images found), Crawl4AI is still faster than Firecrawl's simple crawl.

<<<<<<< HEAD
print(result.markdown)


### Using with Langchain
```
from crawl4ai.langchain import Crawl4aiLoader

crawl4aiLoader = Crawl4aiLoader(url='https://en.wikipedia.org/wiki/Cricket')
documents = crawl4aiLoader.load()
print(documents[0].page_content)
print(documents[0].metadata)
```
Note: `page_content` returned consists `markdown` when no extraction strategy is passed. When an extraction strategy is passed, the `page_content` of document is `extracted_content`.

The entire `CrawlResult` from crawl4ai is accessbile through the `metadata` field of the returned documents document.

You can pas these documents directly down to further processing like text splitters. Here's an example
```
from crawl4ai.langchain import Crawl4aiLoader
from langchain_text_splitters import RecursiveCharacterTextSplitter

crawl4aiLoader = Crawl4aiLoader(url='https://en.wikipedia.org/wiki/Royal_Enfield_Interceptor_650')
documents = crawl4aiLoader.load()
text_splitter = RecursiveCharacterTextSplitter(
    # Set a really small chunk size, just to show.
    chunk_size=500,
    chunk_overlap=20,
    length_function=len,
    is_separator_regex=False,
)
texts = text_splitter.split_documents(documents)
```
=======
You can find the full comparison code in our repository at `docs/examples/crawl4ai_vs_firecrawl.py`.
>>>>>>> eb131beb

## Documentation 📚

For detailed documentation, including installation instructions, advanced features, and API reference, visit our [Documentation Website](https://crawl4ai.com/mkdocs/).

## Contributing 🤝

We welcome contributions from the open-source community. Check out our [contribution guidelines](https://github.com/unclecode/crawl4ai/blob/main/CONTRIBUTING.md) for more information.

## License 📄

Crawl4AI is released under the [Apache 2.0 License](https://github.com/unclecode/crawl4ai/blob/main/LICENSE).

## Contact 📧

For questions, suggestions, or feedback, feel free to reach out:

- GitHub: [unclecode](https://github.com/unclecode)
- Twitter: [@unclecode](https://twitter.com/unclecode)
- Website: [crawl4ai.com](https://crawl4ai.com)

Happy Crawling! 🕸️🚀

## Star History

[![Star History Chart](https://api.star-history.com/svg?repos=unclecode/crawl4ai&type=Date)](https://star-history.com/#unclecode/crawl4ai&Date)<|MERGE_RESOLUTION|>--- conflicted
+++ resolved
@@ -322,10 +322,6 @@
 - Simple crawl: Crawl4AI is over 4 times faster than Firecrawl.
 - With JavaScript execution: Even when executing JavaScript to load more content (doubling the number of images found), Crawl4AI is still faster than Firecrawl's simple crawl.
 
-<<<<<<< HEAD
-print(result.markdown)
-
-
 ### Using with Langchain
 ```
 from crawl4ai.langchain import Crawl4aiLoader
@@ -355,9 +351,9 @@
 )
 texts = text_splitter.split_documents(documents)
 ```
-=======
+
 You can find the full comparison code in our repository at `docs/examples/crawl4ai_vs_firecrawl.py`.
->>>>>>> eb131beb
+
 
 ## Documentation 📚
 
