# Crawl4AI v0.2.77 🕷️🤖

[![GitHub Stars](https://img.shields.io/github/stars/unclecode/crawl4ai?style=social)](https://github.com/unclecode/crawl4ai/stargazers)
[![GitHub Forks](https://img.shields.io/github/forks/unclecode/crawl4ai?style=social)](https://github.com/unclecode/crawl4ai/network/members)
[![GitHub Issues](https://img.shields.io/github/issues/unclecode/crawl4ai)](https://github.com/unclecode/crawl4ai/issues)
[![GitHub Pull Requests](https://img.shields.io/github/issues-pr/unclecode/crawl4ai)](https://github.com/unclecode/crawl4ai/pulls)
[![License](https://img.shields.io/github/license/unclecode/crawl4ai)](https://github.com/unclecode/crawl4ai/blob/main/LICENSE)

Crawl4AI simplifies web crawling and data extraction, making it accessible for large language models (LLMs) and AI applications. 🆓🌐

#### [v0.2.77] - 2024-08-02

Major improvements in functionality, performance, and cross-platform compatibility! 🚀

- 🐳 **Docker enhancements**:
  - Significantly improved Dockerfile for easy installation on Linux, Mac, and Windows.
- 🌐 **Official Docker Hub image**:
  - Launched our first official image on Docker Hub for streamlined deployment (unclecode/crawl4ai).
- 🔧 **Selenium upgrade**:
  - Removed dependency on ChromeDriver, now using Selenium's built-in capabilities for better compatibility.
- 🖼️ **Image description**:
  - Implemented ability to generate textual descriptions for extracted images from web pages.
- ⚡ **Performance boost**:
  - Various improvements to enhance overall speed and performance.
  
## Try it Now!

✨ Play around with this [![Open In Colab](https://colab.research.google.com/assets/colab-badge.svg)](https://colab.research.google.com/drive/1sJPAmeLj5PMrg2VgOwMJ2ubGIcK0cJeX?usp=sharing)

✨ visit our [Documentation Website](https://crawl4ai.com/mkdocs/)

✨ Check [Demo](https://crawl4ai.com/mkdocs/demo)

## Features ✨

- 🆓 Completely free and open-source
- 🤖 LLM-friendly output formats (JSON, cleaned HTML, markdown)
- 🌍 Supports crawling multiple URLs simultaneously
- 🎨 Extracts and returns all media tags (Images, Audio, and Video)
- 🔗 Extracts all external and internal links
- 📚 Extracts metadata from the page
- 🔄 Custom hooks for authentication, headers, and page modifications before crawling
- 🕵️ User-agent customization
- 🖼️ Takes screenshots of the page
- 📜 Executes multiple custom JavaScripts before crawling
- 📚 Various chunking strategies: topic-based, regex, sentence, and more
- 🧠 Advanced extraction strategies: cosine clustering, LLM, and more
- 🎯 CSS selector support
- 📝 Passes instructions/keywords to refine extraction

# Crawl4AI

## 🌟 Shoutout to Contributors of v0.2.77!

A big thank you to the amazing contributors who've made this release possible:

- [@aravindkarnam](https://github.com/aravindkarnam) for the new image description feature
- [@FractalMind](https://github.com/FractalMind) for our official Docker Hub image
- [@ketonkss4](https://github.com/ketonkss4) for helping streamline our Selenium setup

Your contributions are driving Crawl4AI forward! 🚀

## Cool Examples 🚀

### Quick Start

```python
from crawl4ai import WebCrawler

# Create an instance of WebCrawler
crawler = WebCrawler()

# Warm up the crawler (load necessary models)
crawler.warmup()

# Run the crawler on a URL
result = crawler.run(url="https://www.nbcnews.com/business")

# Print the extracted content
print(result.markdown)
```

## How to install 🛠 

### Using pip 🐍
```bash
virtualenv venv
source venv/bin/activate
pip install "crawl4ai @ git+https://github.com/unclecode/crawl4ai.git"
```

### Using Docker 🐳

```bash
# For Mac users (M1/M2)
# docker build --platform linux/amd64 -t crawl4ai .
docker build -t crawl4ai .
docker run -d -p 8000:80 crawl4ai
```

### Using Docker Hub 🐳

```bash
docker pull unclecode/crawl4ai:latest
docker run -d -p 8000:80 unclecode/crawl4ai:latest
```


## Speed-First Design 🚀

Perhaps the most important design principle for this library is speed. We need to ensure it can handle many links and resources in parallel as quickly as possible. By combining this speed with fast LLMs like Groq, the results will be truly amazing.

```python
import time
from crawl4ai.web_crawler import WebCrawler
crawler = WebCrawler()
crawler.warmup()

start = time.time()
url = r"https://www.nbcnews.com/business"
result = crawler.run( url, word_count_threshold=10, bypass_cache=True)
end = time.time()
print(f"Time taken: {end - start}")
```

Let's take a look the calculated time for the above code snippet:

```bash
[LOG] 🚀 Crawling done, success: True, time taken: 1.3623387813568115 seconds
[LOG] 🚀 Content extracted, success: True, time taken: 0.05715131759643555 seconds
[LOG] 🚀 Extraction, time taken: 0.05750393867492676 seconds.
Time taken: 1.439958095550537
```
Fetching the content from the page took 1.3623 seconds, and extracting the content took 0.0575 seconds. 🚀

### Extract Structured Data from Web Pages 📊

Crawl all OpenAI models and their fees from the official page.

```python
import os
from crawl4ai import WebCrawler
from crawl4ai.extraction_strategy import LLMExtractionStrategy
from pydantic import BaseModel, Field

class OpenAIModelFee(BaseModel):
    model_name: str = Field(..., description="Name of the OpenAI model.")
    input_fee: str = Field(..., description="Fee for input token for the OpenAI model.")
    output_fee: str = Field(..., description="Fee for output token ßfor the OpenAI model.")

url = 'https://openai.com/api/pricing/'
crawler = WebCrawler()
crawler.warmup()

result = crawler.run(
        url=url,
        word_count_threshold=1,
        extraction_strategy= LLMExtractionStrategy(
            provider= "openai/gpt-4o", api_token = os.getenv('OPENAI_API_KEY'), 
            schema=OpenAIModelFee.schema(),
            extraction_type="schema",
            instruction="""From the crawled content, extract all mentioned model names along with their fees for input and output tokens. 
            Do not miss any models in the entire content. One extracted model JSON format should look like this: 
            {"model_name": "GPT-4", "input_fee": "US$10.00 / 1M tokens", "output_fee": "US$30.00 / 1M tokens"}."""
        ),            
        bypass_cache=True,
    )

print(result.extracted_content)
```

### Execute JS, Filter Data with CSS Selector, and Clustering

```python
from crawl4ai import WebCrawler
from crawl4ai.chunking_strategy import CosineStrategy

js_code = ["const loadMoreButton = Array.from(document.querySelectorAll('button')).find(button => button.textContent.includes('Load More')); loadMoreButton && loadMoreButton.click();"]

crawler = WebCrawler()
crawler.warmup()

result = crawler.run(
    url="https://www.nbcnews.com/business",
    js=js_code,
    css_selector="p",
    extraction_strategy=CosineStrategy(semantic_filter="technology")
)

print(result.extracted_content)
```

<<<<<<< HEAD
### Extract Structured Data from Web Pages With Proxy and BaseUrl

```python
from crawl4ai import WebCrawler
from crawl4ai.extraction_strategy import LLMExtractionStrategy

def create_crawler():
    crawler = WebCrawler(verbose=True, proxy="http://127.0.0.1:7890")
    crawler.warmup()
    return crawler

crawler = create_crawler()

crawler.warmup()

result = crawler.run(
    url="https://www.nbcnews.com/business",
    extraction_strategy=LLMExtractionStrategy(
        provider="openai/gpt-4o",
        api_token="sk-",
        base_url="https://api.openai.com/v1"
    )
)

print(result.markdown)
=======
### Using with Langchain
```
from crawl4ai.langchain import Crawl4aiLoader

crawl4aiLoader = Crawl4aiLoader(url='https://en.wikipedia.org/wiki/Cricket')
documents = crawl4aiLoader.load()
print(documents[0].page_content)
print(documents[0].metadata)
```
Note: `page_content` returned consists `markdown` when no extraction strategy is passed. When an extraction strategy is passed, the `page_content` of document is `extracted_content`.

The entire `CrawlResult` from crawl4ai is accessbile through the `metadata` field of the returned documents document.

You can pas these documents directly down to further processing like text splitters. Here's an example
```
from crawl4ai.langchain import Crawl4aiLoader
from langchain_text_splitters import RecursiveCharacterTextSplitter

crawl4aiLoader = Crawl4aiLoader(url='https://en.wikipedia.org/wiki/Royal_Enfield_Interceptor_650')
documents = crawl4aiLoader.load()
text_splitter = RecursiveCharacterTextSplitter(
    # Set a really small chunk size, just to show.
    chunk_size=500,
    chunk_overlap=20,
    length_function=len,
    is_separator_regex=False,
)
texts = text_splitter.split_documents(documents)
>>>>>>> 94d2b295
```

## Documentation 📚

For detailed documentation, including installation instructions, advanced features, and API reference, visit our [Documentation Website](https://crawl4ai.com/mkdocs/).

## Contributing 🤝

We welcome contributions from the open-source community. Check out our [contribution guidelines](https://github.com/unclecode/crawl4ai/blob/main/CONTRIBUTING.md) for more information.

## License 📄

Crawl4AI is released under the [Apache 2.0 License](https://github.com/unclecode/crawl4ai/blob/main/LICENSE).

## Contact 📧

For questions, suggestions, or feedback, feel free to reach out:

- GitHub: [unclecode](https://github.com/unclecode)
- Twitter: [@unclecode](https://twitter.com/unclecode)
- Website: [crawl4ai.com](https://crawl4ai.com)

Happy Crawling! 🕸️🚀

## Star History

[![Star History Chart](https://api.star-history.com/svg?repos=unclecode/crawl4ai&type=Date)](https://star-history.com/#unclecode/crawl4ai&Date)<|MERGE_RESOLUTION|>--- conflicted
+++ resolved
@@ -190,7 +190,6 @@
 print(result.extracted_content)
 ```
 
-<<<<<<< HEAD
 ### Extract Structured Data from Web Pages With Proxy and BaseUrl
 
 ```python
@@ -216,7 +215,8 @@
 )
 
 print(result.markdown)
-=======
+
+
 ### Using with Langchain
 ```
 from crawl4ai.langchain import Crawl4aiLoader
@@ -245,7 +245,6 @@
     is_separator_regex=False,
 )
 texts = text_splitter.split_documents(documents)
->>>>>>> 94d2b295
 ```
 
 ## Documentation 📚
